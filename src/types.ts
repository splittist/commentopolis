// Panel states for left and right panels
export type PanelState = 'minimized' | 'normal' | 'focused';

// Configuration for panel dimensions
export interface PanelConfig {
  minimized: string;
  normal: string;
  focused: string;
}

// Panel state management
export interface PanelStateManager {
  leftPanel: PanelState;
  rightPanel: PanelState;
  setLeftPanel: (state: PanelState) => void;
  setRightPanel: (state: PanelState) => void;
  toggleLeftPanel: () => void;
  toggleRightPanel: () => void;
}

// Comment range specification for highlighting
export interface CommentRange {
  paragraphIndex: number; // Index of paragraph in document order
  startSpanIndex: number; // Zero-based index of first span to highlight (inclusive)
  endSpanIndex: number; // Zero-based index of last span to highlight (exclusive)
}

// Comment data extracted from .docx files
export interface DocumentComment {
  id: string; // From w:id in comments.xml - used to link comment with text in document.xml
  paraId?: string; // From w14:paraId in first paragraph of comment - used for threading and done status
  durableId?: string; // From w16cid:durableId in commentsIds.xml - for future use
  author: string;
  initial?: string;
  date: Date;
  plainText: string; // Plain text version for search
  content: string; // HTML content of the comment
  documentId: string;
  reference?: string; // Reference to the commented text/location
  // Extended comment properties
  done?: boolean; // Whether the comment is marked as done
  parentId?: string; // paraId of parent comment for threading
  children?: string[]; // Array of child comment paraIds
  paragraphIds?: number[]; // Array of paragraph indices that this comment refers to (array positions in document order)
  ranges?: CommentRange[]; // Array of ranges specifying exact spans to highlight
}

// Footnote/Endnote data extracted from .docx files
export interface DocumentFootnote {
  id: string;
  type: 'footnote' | 'endnote';
  content: string; // HTML content of the footnote/endnote
  plainText: string; // Plain text version for search
  documentId: string;
  noteType?: 'normal' | 'separator' | 'continuationSeparator'; // Special footnote types
}

// Document upload and management
export interface UploadedDocument {
  id: string;
  name: string;
  file: File;
  uploadDate: Date;
  size: number;
  type: string;
  comments?: DocumentComment[]; // Comments extracted from the document
  footnotes?: DocumentFootnote[]; // Footnotes extracted from the document
  endnotes?: DocumentFootnote[]; // Endnotes extracted from the document
  isProcessing?: boolean; // Flag to indicate if document is being parsed
  processingError?: string; // Error message if parsing failed
  // Additional XML metadata for advanced features
  xmlMetadata?: {
    documentXml?: Document;
    stylesXml?: Document;
    numberingXml?: Document;
    commentsXml?: Document;
    commentsExtendedXml?: Document;
    footnotesXml?: Document;
    endnotesXml?: Document;
  };
  // Transformed HTML content
  transformedContent?: {
    html: string;
    plainText: string;
    paragraphs: string[]; // Array of paragraph HTML strings in document order
  };
}

// Comment filter types
export interface CommentFilters {
  author: string; // Empty string means no filter
  dateRange: {
    start: Date | null;
    end: Date | null;
  };
  searchText: string; // Full-text search
  hashtags: string[]; // Filter by hashtags (without # symbol, empty array means no filter)
}

export interface CommentFilterState {
  filters: CommentFilters;
  setAuthorFilter: (author: string) => void;
  setDateRangeFilter: (start: Date | null, end: Date | null) => void;
  setSearchTextFilter: (searchText: string) => void;
  setHashtagsFilter: (hashtags: string[]) => void;
  resetFilters: () => void;
  getFilteredComments: (comments: DocumentComment[]) => DocumentComment[];
  getUniqueAuthors: (comments: DocumentComment[]) => string[];
  getUniqueHashtags: (comments: DocumentComment[]) => string[];
}

export interface DocumentStateManager {
  documents: UploadedDocument[];
  activeDocumentId: string | null; // Keep for backward compatibility, will be deprecated
  selectedDocumentIds: string[]; // New: array of selected document IDs
  comments: DocumentComment[]; // All comments from all documents
  metaComments: MetaComment[]; // All meta-comments across all projects
  reportConfigs: ReportConfig[]; // All report configurations for current project
  selectedCommentId: string | null; // Currently selected comment for right panel (backward compatible)
  selectedCommentIds: string[]; // New: array of selected comment IDs for multi-selection
  addDocument: (file: File) => void;
  removeDocument: (id: string) => void;
  setActiveDocument: (id: string | null) => void; // Keep for backward compatibility
  setSelectedComment: (id: string | null) => void; // Keep for backward compatibility
  // New methods for multiple comment selection
  selectComment: (id: string) => void;
  deselectComment: (id: string) => void;
  toggleCommentSelection: (id: string, multiSelect?: boolean) => void;
  clearSelectedComments: () => void;
  // New methods for multiple document selection
  selectDocument: (id: string) => void;
  deselectDocument: (id: string) => void;
  selectAllDocuments: () => void;
  deselectAllDocuments: () => void;
  toggleDocumentSelection: (id: string) => void;
  // Meta-comment management methods
  addMetaComment: (metaComment: Omit<MetaComment, 'id' | 'created'>) => void;
  updateMetaComment: (id: string, updates: Partial<MetaComment>) => void;
  removeMetaComment: (id: string) => void;
  // Report configuration management methods
  addReportConfig: (config: Omit<ReportConfig, 'id'>) => void;
  updateReportConfig: (id: string, updates: Partial<ReportConfig>) => void;
  removeReportConfig: (id: string) => void;
  // Demo support methods
  addDemoComments?: (comments: DocumentComment[]) => void;
  removeDemoComments?: () => void;
  addDemoDocuments?: (documents: UploadedDocument[]) => void;
  removeDemoDocuments?: () => void;
}

// Project persistence types
export interface Project {
  id: string;
  name: string;
  created: Date;
  lastModified: Date;
  documents: DocumentMetadata[];
  metaComments?: MetaComment[]; // Meta-comments for this project
  reportConfigs?: ReportConfig[]; // Report configurations for this project
}

export interface DocumentMetadata {
  id: string;
  name: string;
  fileHash: string;
  uploadDate: Date;
  wordComments: DocumentComment[];
  footnotes?: DocumentFootnote[];
  endnotes?: DocumentFootnote[];
  textContent?: string; // For search/anchoring
}

// Meta-comment data for synthesis and analysis
export interface MetaComment {
  id: string; // "meta-{uuid}"
  type: 'synthesis' | 'link' | 'question' | 'observation';
  text: string;
  author: string; // Current user
  created: Date;
  modified?: Date;
  linkedComments: string[]; // Array of comment IDs (word or meta)
  tags: string[]; // Extracted hashtags
  includeInReport: boolean;
}

<<<<<<< HEAD
// Report configuration and generation types
export interface ReportSection {
  title: string;
  commentIds: string[]; // IDs of word comments and meta-comments to include
}

export interface ReportConfig {
  title: string;
  sections: ReportSection[];
  includeQuestions: boolean; // Whether to include "Questions for Follow-up" section
  generatedDate?: Date;
=======
// Report configuration types
export interface ReportConfig {
  id: string;
  name: string;
  selectedCommentIds: string[]; // IDs of Word + meta comments
  sections: ReportSection[];
  options: ReportOptions;
}

export interface ReportSection {
  id: string;
  title: string;
  description?: string;
  commentIds: string[];
}

export interface ReportOptions {
  showAuthor: boolean;
  showDate: boolean;
  showContext: boolean; // Include surrounding document text
  format: 'human' | 'hybrid';
>>>>>>> f4683841
}<|MERGE_RESOLUTION|>--- conflicted
+++ resolved
@@ -183,7 +183,6 @@
   includeInReport: boolean;
 }
 
-<<<<<<< HEAD
 // Report configuration and generation types
 export interface ReportSection {
   title: string;
@@ -195,7 +194,6 @@
   sections: ReportSection[];
   includeQuestions: boolean; // Whether to include "Questions for Follow-up" section
   generatedDate?: Date;
-=======
 // Report configuration types
 export interface ReportConfig {
   id: string;
@@ -217,5 +215,4 @@
   showDate: boolean;
   showContext: boolean; // Include surrounding document text
   format: 'human' | 'hybrid';
->>>>>>> f4683841
 }